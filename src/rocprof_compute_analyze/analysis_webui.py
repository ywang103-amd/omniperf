--- conflicted
+++ resolved
@@ -113,10 +113,7 @@
             base_data[base_run].raw_pmc = file_io.create_df_pmc(
                 self.dest_dir,
                 self.get_args().nodes,
-<<<<<<< HEAD
                 self.get_args().spatial_multiplexing,
-=======
->>>>>>> 7602341b
                 self.get_args().kernel_verbose,
                 self.get_args().verbose,
             )
@@ -300,15 +297,12 @@
                 self.get_args().kernel_verbose,
                 args.verbose,
             )
-<<<<<<< HEAD
 
             if self.get_args().spatial_multiplexing:
                 self._runs[self.dest_dir].raw_pmc = self.spatial_multiplex_merge_counters(
                     self._runs[self.dest_dir].raw_pmc
                 )
 
-=======
->>>>>>> 7602341b
             file_io.create_df_kernel_top_stats(
                 df_in=self._runs[self.dest_dir].raw_pmc,
                 raw_data_dir=self.dest_dir,
