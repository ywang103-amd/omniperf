##############################################################################bl
# MIT License
#
# Copyright (c) 2021 - 2025 Advanced Micro Devices, Inc. All Rights Reserved.
#
# Permission is hereby granted, free of charge, to any person obtaining a copy
# of this software and associated documentation files (the "Software"), to deal
# in the Software without restriction, including without limitation the rights
# to use, copy, modify, merge, publish, distribute, sublicense, and/or sell
# copies of the Software, and to permit persons to whom the Software is
# furnished to do so, subject to the following conditions:
#
# The above copyright notice and this permission notice shall be included in all
# copies or substantial portions of the Software.
#
# THE SOFTWARE IS PROVIDED "AS IS", WITHOUT WARRANTY OF ANY KIND, EXPRESS OR
# IMPLIED, INCLUDING BUT NOT LIMITED TO THE WARRANTIES OF MERCHANTABILITY,
# FITNESS FOR A PARTICULAR PURPOSE AND NONINFRINGEMENT. IN NO EVENT SHALL THE
# AUTHORS OR COPYRIGHT HOLDERS BE LIABLE FOR ANY CLAIM, DAMAGES OR OTHER
# LIABILITY, WHETHER IN AN ACTION OF CONTRACT, TORT OR OTHERWISE, ARISING FROM,
# OUT OF OR IN CONNECTION WITH THE SOFTWARE OR THE USE OR OTHER DEALINGS IN THE
# SOFTWARE.
##############################################################################el

from rocprof_compute_analyze.analysis_base import OmniAnalyze_Base
from utils import file_io, parser, tty
from utils.kernel_name_shortener import kernel_name_shortener
from utils.utils import console_error, demarcate


class cli_analysis(OmniAnalyze_Base):
    # -----------------------
    # Required child methods
    # -----------------------
    @demarcate
    def pre_processing(self):
        """Perform any pre-processing steps prior to analysis."""
        super().pre_processing()
        if self.get_args().random_port:
            console_error("--gui flag is required to enable --random-port")
        for d in self.get_args().path:

            # create 'mega dataframe'
            self._runs[d[0]].raw_pmc = file_io.create_df_pmc(
                d[0],
                self.get_args().nodes,
<<<<<<< HEAD
                self.get_args().spatial_multiplexing,
=======
>>>>>>> 7602341b
                self.get_args().kernel_verbose,
                self.get_args().verbose,
            )

<<<<<<< HEAD
            if self.get_args().spatial_multiplexing:
                self._runs[d[0]].raw_pmc = self.spatial_multiplex_merge_counters(
                    self._runs[d[0]].raw_pmc
                )

=======
>>>>>>> 7602341b
            file_io.create_df_kernel_top_stats(
                df_in=self._runs[d[0]].raw_pmc,
                raw_data_dir=d[0],
                filter_gpu_ids=self._runs[d[0]].filter_gpu_ids,
                filter_dispatch_ids=self._runs[d[0]].filter_dispatch_ids,
                filter_nodes=self._runs[d[0]].filter_nodes,
                time_unit=self.get_args().time_unit,
                max_stat_num=self.get_args().max_stat_num,
                kernel_verbose=self.get_args().kernel_verbose,
            )

            # demangle and overwrite original 'Kernel_Name'
            kernel_name_shortener(
                self._runs[d[0]].raw_pmc, self.get_args().kernel_verbose
            )

            # create the loaded table
            parser.load_table_data(
                workload=self._runs[d[0]],
                dir=d[0],
                is_gui=False,
                debug=self.get_args().debug,
                verbose=self.get_args().verbose,
            )

    @demarcate
    def run_analysis(self):
        """Run CLI analysis."""
        super().run_analysis()
        if self.get_args().list_stats:
            tty.show_kernel_stats(
                self.get_args(),
                self._runs,
                self._arch_configs[
                    self._runs[self.get_args().path[0][0]].sys_info.iloc[0]["gpu_arch"]
                ],
                self._output,
            )
        else:
            tty.show_all(
                self.get_args(),
                self._runs,
                self._arch_configs[
                    self._runs[self.get_args().path[0][0]].sys_info.iloc[0]["gpu_arch"]
                ],
                self._output,
            )<|MERGE_RESOLUTION|>--- conflicted
+++ resolved
@@ -44,22 +44,16 @@
             self._runs[d[0]].raw_pmc = file_io.create_df_pmc(
                 d[0],
                 self.get_args().nodes,
-<<<<<<< HEAD
                 self.get_args().spatial_multiplexing,
-=======
->>>>>>> 7602341b
                 self.get_args().kernel_verbose,
                 self.get_args().verbose,
             )
 
-<<<<<<< HEAD
             if self.get_args().spatial_multiplexing:
                 self._runs[d[0]].raw_pmc = self.spatial_multiplex_merge_counters(
                     self._runs[d[0]].raw_pmc
                 )
 
-=======
->>>>>>> 7602341b
             file_io.create_df_kernel_top_stats(
                 df_in=self._runs[d[0]].raw_pmc,
                 raw_data_dir=d[0],
