--- conflicted
+++ resolved
@@ -36,10 +36,7 @@
     console_log,
     demarcate,
     is_workload_empty,
-<<<<<<< HEAD
     merge_counters_spatial_multiplex,
-=======
->>>>>>> 7602341b
 )
 
 
@@ -149,11 +146,7 @@
         for d in self.__args.path:
             sysinfo_path = (
                 Path(d[0])
-<<<<<<< HEAD
                 if self.__args.nodes is None and self.__args.spatial_multiplexing is None
-=======
-                if self.__args.nodes is None
->>>>>>> 7602341b
                 else file_io.find_1st_sub_dir(d[0])
             )
             sys_info = file_io.load_sys_info(sysinfo_path.joinpath("sysinfo.csv"))
@@ -177,11 +170,7 @@
             #    pick up the one in the 1st sub_dir. We could fix it properly later.
             sysinfo_path = (
                 Path(d[0])
-<<<<<<< HEAD
                 if self.__args.nodes is None and self.__args.spatial_multiplexing is None
-=======
-                if self.__args.nodes is None
->>>>>>> 7602341b
                 else file_io.find_1st_sub_dir(d[0])
             )
             w.sys_info = file_io.load_sys_info(sysinfo_path.joinpath("sysinfo.csv"))
@@ -215,15 +204,11 @@
             # validate profiling data
 
             # Todo: more err check
-<<<<<<< HEAD
             if not (
                 self.__args.nodes != None
                 or self.__args.list_nodes
                 or self.__args.spatial_multiplexing
             ):
-=======
-            if not (self.__args.nodes != None or self.__args.list_nodes):
->>>>>>> 7602341b
                 is_workload_empty(dir[0])
             # else:
 
