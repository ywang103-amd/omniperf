##############################################################################bl
# MIT License
#
# Copyright (c) 2021 - 2024 Advanced Micro Devices, Inc. All Rights Reserved.
#
# Permission is hereby granted, free of charge, to any person obtaining a copy
# of this software and associated documentation files (the "Software"), to deal
# in the Software without restriction, including without limitation the rights
# to use, copy, modify, merge, publish, distribute, sublicense, and/or sell
# copies of the Software, and to permit persons to whom the Software is
# furnished to do so, subject to the following conditions:
#
# The above copyright notice and this permission notice shall be included in all
# copies or substantial portions of the Software.
#
# THE SOFTWARE IS PROVIDED "AS IS", WITHOUT WARRANTY OF ANY KIND, EXPRESS OR
# IMPLIED, INCLUDING BUT NOT LIMITED TO THE WARRANTIES OF MERCHANTABILITY,
# FITNESS FOR A PARTICULAR PURPOSE AND NONINFRINGEMENT. IN NO EVENT SHALL THE
# AUTHORS OR COPYRIGHT HOLDERS BE LIABLE FOR ANY CLAIM, DAMAGES OR OTHER
# LIABILITY, WHETHER IN AN ACTION OF CONTRACT, TORT OR OTHERWISE, ARISING FROM,
# OUT OF OR IN CONNECTION WITH THE SOFTWARE OR THE USE OR OTHER DEALINGS IN THE
# SOFTWARE.
##############################################################################el

import copy
import os
import random
from pathlib import Path

import dash
import dash_bootstrap_components as dbc
from dash import dcc, html
from dash.dependencies import Input, Output, State

from rocprof_compute_analyze.analysis_base import OmniAnalyze_Base
from utils import file_io, parser
from utils.gui import build_bar_chart, build_table_chart
from utils.utils import console_debug, console_error, demarcate

PROJECT_NAME = "rocprofiler-compute"


class webui_analysis(OmniAnalyze_Base):
    def __init__(self, args, supported_archs):
        super().__init__(args, supported_archs)
        self.app = dash.Dash(
            __name__, title=PROJECT_NAME, external_stylesheets=[dbc.themes.CYBORG]
        )
        self.dest_dir = str(Path(args.path[0][0]).absolute().resolve())
        self.arch = None

        self.__hidden_sections = ["Memory Chart", "Roofline"]
        self.__hidden_columns = ["Tips", "coll_level"]
        # define different types of bar charts
        self.__barchart_elements = {
            "instr_mix": [1001, 1002],
            "multi_bar": [1604, 1704],
            "sol": [1101, 1201, 1301, 1401, 1601, 1701],
            # "l2_cache_per_chan": [1802, 1803]
        }
        # define any elements which will have full width
        self.__full_width_elements = {1801}

    @demarcate
    def build_layout(self, input_filters, arch_configs):
        """
        Build gui layout
        """
        from utils.gui_components.header import get_header
        from utils.gui_components.memchart import get_memchart

        comparable_columns = parser.build_comparable_columns(self.get_args().time_unit)
        base_run, base_data = next(iter(self._runs.items()))
        self.app.layout = html.Div(style={"backgroundColor": "rgb(50, 50, 50)"})

        filt_kernel_names = []
        kernel_top_df = base_data.dfs[1]
        for kernel_id in base_data.filter_kernel_ids:
            filt_kernel_names.append(kernel_top_df.loc[kernel_id, "Kernel_Name"])

        self.app.layout.children = html.Div(
            children=[
                dbc.Spinner(
                    children=[
                        get_header(base_data.raw_pmc, input_filters, filt_kernel_names),
                        html.Div(id="container", children=[]),
                    ],
                    fullscreen=True,
                    color="primary",
                    spinner_style={"width": "6rem", "height": "6rem"},
                )
            ]
        )

        @self.app.callback(
            Output("container", "children"),
            [Input("disp-filt", "value")],
            [Input("kernel-filt", "value")],
            [Input("gcd-filt", "value")],
            [Input("norm-filt", "value")],
            [Input("top-n-filt", "value")],
            [State("container", "children")],
        )
        def generate_from_filter(
            disp_filt, kernel_filter, gcd_filter, norm_filt, top_n_filt, div_children
        ):
            console_debug("analysis", "gui normalization is %s" % norm_filt)

            base_data = self.initalize_runs()  # Re-initalizes everything
            hbm_bw = base_data[base_run].sys_info["hbm_bw"][0]
            panel_configs = copy.deepcopy(arch_configs.panel_configs)
            # Generate original raw df
            base_data[base_run].raw_pmc = file_io.create_df_pmc(
                self.dest_dir,
                self.get_args().nodes,
                self.get_args().spatial_multiplexing,
                self.get_args().kernel_verbose,
                self.get_args().verbose,
            )

            if self.get_args().spatial_multiplexing:
                base_data[base_run].raw_pmc = self.spatial_multiplex_merge_counters(
                    base_data[base_run].raw_pmc
                )

            console_debug("analysis", "gui dispatch filter is %s" % disp_filt)
            console_debug("analysis", "gui kernel filter is %s" % kernel_filter)
            console_debug("analysis", "gui gpu filter is %s" % gcd_filter)
            console_debug("analysis", "gui top-n filter is %s" % top_n_filt)
            base_data[base_run].filter_kernel_ids = kernel_filter
            base_data[base_run].filter_gpu_ids = gcd_filter
            base_data[base_run].filter_dispatch_ids = disp_filt
            base_data[base_run].filter_top_n = top_n_filt

            # Reload the pmc_kernel_top.csv for Top Stats panel
            file_io.create_df_kernel_top_stats(
                df_in=base_data[base_run].raw_pmc,
                raw_data_dir=str(self.dest_dir),
                filter_gpu_ids=base_data[base_run].filter_gpu_ids,
                filter_dispatch_ids=base_data[base_run].filter_dispatch_ids,
                filter_nodes=self._runs[d[0]].filter_nodes,
                time_unit=self.get_args().time_unit,
                max_stat_num=base_data[base_run].filter_top_n,
                kernel_verbose=self.get_args().kernel_verbose,
            )
            # Only display basic metrics if no filters are applied
            if not (disp_filt or kernel_filter or gcd_filter):
                temp = {}
                keep = [1, 2, 101, 201, 301, 401]
                for key in base_data[base_run].dfs:
                    if keep.count(key) != 0:
                        temp[key] = base_data[base_run].dfs[key]

                base_data[base_run].dfs = temp
                temp = {}
                keep = [0, 100, 200, 300, 400]
                for key in panel_configs:
                    if keep.count(key) != 0:
                        temp[key] = panel_configs[key]
                panel_configs = temp
            # All filtering will occur here
            parser.load_table_data(
                workload=base_data[base_run],
                dir=self.dest_dir,
                is_gui=True,
                debug=self.get_args().debug,
                verbose=self.get_args().verbose,
            )

            # ~~~~~~~~~~~~~~~~~~~~~~~
            # Generate GUI content
            # ~~~~~~~~~~~~~~~~~~~~~~~
            div_children = []

            # Append memory chart and roofline
            div_children.append(
                get_memchart(panel_configs[300]["data source"], base_data[base_run])
            )
            has_roofline = Path(self.dest_dir).joinpath("roofline.csv").is_file()
            if has_roofline and hasattr(self.get_socs()[self.arch], "roofline_obj"):
                # update roofline for visualization in GUI
                self.get_socs()[self.arch].analysis_setup(
                    roofline_parameters={
                        "workload_dir": self.dest_dir,
                        "device_id": 0,
                        "sort_type": "kernels",
                        "mem_level": "ALL",
                        "include_kernel_names": False,
                        "is_standalone": False,
                    }
                )
                roof_obj = self.get_socs()[self.arch].roofline_obj
                div_children.append(
                    roof_obj.empirical_roofline(
                        ret_df=parser.apply_filters(
                            workload=base_data[base_run],
                            dir=self.dest_dir,
                            is_gui=True,
                            debug=self.get_args().debug,
                        )
                    )
                )

            # Iterate over each section as defined in panel configs
            for panel_id, panel in panel_configs.items():
                title = str(panel_id // 100) + ". " + panel["title"]
                section_title = (
                    panel["title"]
                    .replace("(", "")
                    .replace(")", "")
                    .replace("/", "")
                    .replace(" ", "_")
                    .lower()
                )
                html_section = []

                if panel["title"] not in self.__hidden_sections:
                    # Iterate over each table per section
                    for data_source in panel["data source"]:
                        for t_type, table_config in data_source.items():
                            original_df = base_data[base_run].dfs[table_config["id"]]
                            # The sys info table need to add index back
                            if t_type == "raw_csv_table" and "Info" in original_df.keys():
                                original_df.reset_index(inplace=True)

                            content = determine_chart_type(
                                original_df=original_df,
                                table_config=table_config,
                                hidden_columns=self.__hidden_columns,
                                barchart_elements=self.__barchart_elements,
                                norm_filt=norm_filt,
                                comparable_columns=comparable_columns,
                                decimal=self.get_args().decimal,
                                hbm_bw=base_data[base_run].sys_info["hbm_bw"][0],
                            )

                            # Update content for this section
                            if table_config["id"] in self.__full_width_elements:
                                # Optionally override default (50%) width
                                html_section.append(
                                    html.Div(
                                        className="float-child",
                                        children=content,
                                        style={"width": "100%"},
                                    )
                                )
                            else:
                                html_section.append(
                                    html.Div(className="float-child", children=content)
                                )

                    # Append the new section with all of it's contents
                    div_children.append(
                        html.Section(
                            id=section_title,
                            children=[
                                html.H3(
                                    children=title,
                                    style={"color": "white"},
                                ),
                                html.Div(
                                    className="float-container", children=html_section
                                ),
                            ],
                        )
                    )

            # Display pop-up message if no filters are applied
            if not (disp_filt or kernel_filter or gcd_filter):
                div_children.append(
                    html.Section(
                        id="popup",
                        children=[
                            html.Div(
                                children="To dive deeper, use the top drop down menus to isolate particular kernel(s) or dispatch(s). You will then see the web page update with additional low-level metrics specific to the filter you've applied.",
                            ),
                        ],
                    )
                )

            return div_children

    # -----------------------
    # Required child methods
    # -----------------------
    @demarcate
    def pre_processing(self):
        """Perform any pre-processing steps prior to analysis."""
        super().pre_processing()
        if len(self._runs) == 1:
            args = self.get_args()

            # create 'mega dataframe'
            self._runs[self.dest_dir].raw_pmc = file_io.create_df_pmc(
                self.dest_dir,
                self.get_args().nodes,
                self.get_args().kernel_verbose,
                args.verbose,
            )
            file_io.create_df_kernel_top_stats(
                df_in=self._runs[self.dest_dir].raw_pmc,
                raw_data_dir=self.dest_dir,
                filter_gpu_ids=self._runs[self.dest_dir].filter_gpu_ids,
                filter_dispatch_ids=self._runs[self.dest_dir].filter_dispatch_ids,
                filter_nodes=self._runs[self.dest_dir].filter_nodes,
                time_unit=args.time_unit,
                max_stat_num=args.max_stat_num,
                kernel_verbose=self.get_args().kernel_verbose,
            )
<<<<<<< HEAD
            # create 'mega dataframe'
            self._runs[self.dest_dir].raw_pmc = file_io.create_df_pmc(
                self.dest_dir,
                self.get_args().nodes,
                self.get_args().spatial_multiplexing,
                self.get_args().kernel_verbose,
                args.verbose,
            )

            if self.get_args().spatial_multiplexing:
                self._runs[self.dest_dir].raw_pmc = self.spatial_multiplex_merge_counters(
                    self._runs[self.dest_dir].raw_pmc
                )

=======
>>>>>>> 40093247
            # create the loaded kernel stats
            parser.load_kernel_top(self._runs[self.dest_dir], self.dest_dir)
            # set architecture
            self.arch = self._runs[self.dest_dir].sys_info.iloc[0]["gpu_arch"]

        else:
            console_error(
                "Multiple runs not yet supported in GUI. Retry without --gui flag."
            )

    @demarcate
    def run_analysis(self):
        """Run CLI analysis."""
        super().run_analysis()
        args = self.get_args()
        input_filters = {
            "kernel": self._runs[self.dest_dir].filter_kernel_ids,
            "gpu": self._runs[self.dest_dir].filter_gpu_ids,
            "dispatch": self._runs[self.dest_dir].filter_dispatch_ids,
            "normalization": args.normal_unit,
            "top_n": args.max_stat_num,
        }

        self.build_layout(
            input_filters,
            self._arch_configs[self.arch],
        )
        if args.random_port:
            self.app.run_server(
                debug=False, host="0.0.0.0", port=random.randint(1024, 49151)
            )
        else:
            self.app.run_server(debug=False, host="0.0.0.0", port=args.gui)


@demarcate
def determine_chart_type(
    original_df,
    table_config,
    hidden_columns,
    barchart_elements,
    norm_filt,
    comparable_columns,
    decimal,
    hbm_bw,
):
    content = []

    display_columns = original_df.columns.values.tolist().copy()
    # Remove hidden columns. Better way to do it?
    for col in hidden_columns:
        if col in display_columns:
            display_columns.remove(col)
    display_df = original_df[display_columns]

    # Determine chart type:
    # a) Barchart
    if table_config["id"] in [x for i in barchart_elements.values() for x in i]:
        d_figs = build_bar_chart(
            display_df, table_config, barchart_elements, norm_filt, hbm_bw
        )
        # Smaller formatting if barchart yeilds several graphs
        if (
            len(d_figs)
            > 2
            # and not table_config["id"]
            # in barchart_elements["l2_cache_per_chan"]
        ):
            temp_obj = []
            for fig in d_figs:
                temp_obj.append(
                    html.Div(
                        className="float-child",
                        children=[dcc.Graph(figure=fig, style={"margin": "2%"})],
                    )
                )
            content.append(html.Div(className="float-container", children=temp_obj))
        # Normal formatting if < 2 graphs
        else:
            for fig in d_figs:
                content.append(dcc.Graph(figure=fig, style={"margin": "2%"}))
    # B) Tablechart
    else:
        d_figs = build_table_chart(
            display_df,
            table_config,
            original_df,
            display_columns,
            comparable_columns,
            decimal,
        )
        for fig in d_figs:
            content.append(html.Div([fig], style={"margin": "2%"}))

    # subtitle for each table in a panel if existing
    if "title" in table_config and table_config["title"]:
        subtitle = (
            str(table_config["id"] // 100)
            + "."
            + str(table_config["id"] % 100)
            + " "
            + table_config["title"]
            + "\n"
        )

        content.insert(
            0,
            html.H4(
                children=subtitle,
                style={"color": "white"},
            ),
        )
    return content<|MERGE_RESOLUTION|>--- conflicted
+++ resolved
@@ -297,6 +297,12 @@
                 self.get_args().kernel_verbose,
                 args.verbose,
             )
+
+            if self.get_args().spatial_multiplexing:
+                self._runs[self.dest_dir].raw_pmc = self.spatial_multiplex_merge_counters(
+                    self._runs[self.dest_dir].raw_pmc
+                )
+
             file_io.create_df_kernel_top_stats(
                 df_in=self._runs[self.dest_dir].raw_pmc,
                 raw_data_dir=self.dest_dir,
@@ -307,23 +313,6 @@
                 max_stat_num=args.max_stat_num,
                 kernel_verbose=self.get_args().kernel_verbose,
             )
-<<<<<<< HEAD
-            # create 'mega dataframe'
-            self._runs[self.dest_dir].raw_pmc = file_io.create_df_pmc(
-                self.dest_dir,
-                self.get_args().nodes,
-                self.get_args().spatial_multiplexing,
-                self.get_args().kernel_verbose,
-                args.verbose,
-            )
-
-            if self.get_args().spatial_multiplexing:
-                self._runs[self.dest_dir].raw_pmc = self.spatial_multiplex_merge_counters(
-                    self._runs[self.dest_dir].raw_pmc
-                )
-
-=======
->>>>>>> 40093247
             # create the loaded kernel stats
             parser.load_kernel_top(self._runs[self.dest_dir], self.dest_dir)
             # set architecture
